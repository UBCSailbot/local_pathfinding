"""The local_pathfinding<->OMPL interface, represented by the OMPLPath class.

OMPL is written in C++, but Python bindings were generated to interface with OMPL in Python.
VS Code currently can't read these bindings, so LSP features (autocomplete, go to definition, etc.
won't work). The C++ API is documented on the OMPL website:
https://ompl.kavrakilab.org/api_overview.html.
"""
from __future__ import annotations

from typing import TYPE_CHECKING, List, Tuple

from ompl import base as ob
from ompl import geometric as og
from ompl import util as ou
from rclpy.impl.rcutils_logger import RcutilsLogger
from local_pathfinding.path_objective import allocate_objective

if TYPE_CHECKING:
    from local_pathfinding.local_path import LocalPathState


from local_pathfinding.objectives import get_sailing_objective

if TYPE_CHECKING:
    from local_pathfinding.local_path import LocalPathState

# OMPL logging: only log warnings and above
ou.setLogLevel(ou.LOG_WARN)


class OMPLPathState:
    def __init__(self, local_path_state: LocalPathState):
        # TODO: derive OMPLPathState attributes from local_path_state
<<<<<<< HEAD
        try:
            self.headingDirection = local_path_state.heading
            self.windDirection = local_path_state.wind_direction
        except AttributeError:
            self.headingDirection = 45
            self.windDirection = 10

        self.state_domain = (-0.6, 0.6)
        self.state_range = (-0.6, 0.6)
        self.start_state = (0, 0)
=======
        self.headingDirection = 45
        self.windDirection = 10

        self.state_domain = (-1, 1)
        self.state_range = (-1, 1)
        self.start_state = (0.5, 0.4)
>>>>>>> 110a103c
        self.goal_state = (0.5, -0.4)


class OMPLPath:
    """Represents the general OMPL Path.

    Attributes
        _logger (RcutilsLogger): ROS logger of this class.
        _simple_setup (og.SimpleSetup): OMPL SimpleSetup object.
        solved (bool): True if the path is a solution to the OMPL query, else false.
    """

    def __init__(
        self,
        parent_logger: RcutilsLogger,
        max_runtime: float,
        local_path_state: LocalPathState,
    ):
<<<<<<< HEAD
=======
        """Initialize the OMPLPath Class. Attempt to solve for a path.

        Args:
            parent_logger (RcutilsLogger): Logger of the parent class.
            max_runtime (float): Maximum amount of time in seconds to look for a solution path.
            local_path_state (LocalPathState): State of Sailbot.
        """
>>>>>>> 110a103c
        self._logger = parent_logger.get_child(name="ompl_path")
        self.state = OMPLPathState(local_path_state)
        self._simple_setup = self._init_simple_setup()
        self.solved = self._simple_setup.solve(time=max_runtime)  # time is in seconds

        # TODO: play around with simplifySolution()
        # if self.solved:
        #     # try to shorten the path
        #     simple_setup.simplifySolution()

    def get_cost(self):
        """Get the cost of the path generated.

        Raises:
            NotImplementedError: Method or function hasn't been implemented yet.
        """
        raise NotImplementedError

    def get_waypoints(self) -> List[Tuple[float, float]]:
        """Get a list of waypoints for the boat to follow.

        Returns:
            list: A list of tuples representing the x and y coordinates of the waypoints.
                  Output an empty list and print a warning message if path not solved.
        """
        if not self.solved:
            self._logger.warn("Trying to get the waypoints of an unsolved OMPLPath")
            return []

        solution_path = self._simple_setup.getSolutionPath()
        waypoints = [(state.getX(), state.getY()) for state in solution_path.getStates()]
        return waypoints

<<<<<<< HEAD
    def update_objectives(
        self, space_information, simple_setup, heading_degrees, windDirectionDegrees
    ):
        return allocate_objective(
            space_information, simple_setup, heading_degrees, windDirectionDegrees
        )
=======
    def update_objectives(self):
        """Update the objectives on the basis of which the path is optimized.
        Raises:
            NotImplementedError: Method or function hasn't been implemented yet.
        """
        raise NotImplementedError
>>>>>>> 110a103c

    def _init_simple_setup(self) -> og.SimpleSetup:
        """Initialize and configure the OMPL SimpleSetup object.

        Returns:
            og.SimpleSetup: Encapsulates the various objects necessary to solve a geometric or
                control query in OMPL.
        """
        # create an SE2 state space: rotation and translation in a plane
        space = ob.SE2StateSpace()

        # set the bounds of the state space
        bounds = ob.RealVectorBounds(dim=2)
        x_min, x_max = self.state.state_domain
        y_min, y_max = self.state.state_range
        bounds.setLow(index=0, value=x_min)
        bounds.setLow(index=1, value=y_min)
        bounds.setHigh(index=0, value=x_max)
        bounds.setHigh(index=1, value=y_max)
        self._logger.debug(
            "state space bounds: "
            f"x=[{bounds.low[0]}, {bounds.high[0]}]; "
            f"y=[{bounds.low[1]}, {bounds.high[1]}]"
        )
        bounds.check()  # check if bounds are valid
        space.setBounds(bounds)

        # create a simple setup object
        simple_setup = og.SimpleSetup(space)
        simple_setup.setStateValidityChecker(ob.StateValidityCheckerFn(is_state_valid))

        # Constructs a space information instance for this simple setup
        space_information = simple_setup.getSpaceInformation()

        # set the goal and start states of the simple setup object
        start = ob.State(space)
        goal = ob.State(space)
        start_x, start_y = self.state.start_state
        goal_x, goal_y = self.state.goal_state
        start().setXY(start_x, start_y)
        goal().setXY(goal_x, goal_y)
        self._logger.debug(
            "start and goal state: "
            f"start=({start().getX()}, {start().getY()}); "
            f"goal=({goal().getX()}, {goal().getY()})"
        )
        simple_setup.setStartAndGoalStates(start, goal)

        # Constructs a space information instance for this simple setup
        space_information = simple_setup.getSpaceInformation()

        # set the optimization objective of the simple setup object
<<<<<<< HEAD
        objective = self.update_objectives(
=======
        # TODO: implement and add optimization objective here

        objective = get_sailing_objective(
>>>>>>> 110a103c
            space_information, simple_setup, self.state.headingDirection, self.state.windDirection
        )
        simple_setup.setOptimizationObjective(objective)

        # set the planner of the simple setup object
        # TODO: implement and add planner here
        planner = og.RRTstar(space_information)
        simple_setup.setPlanner(planner)

        return simple_setup

    def getSpaceInformation(self):
        return self._omplPath.getSpaceInformation()


def is_state_valid(state: ob.SE2StateSpace) -> bool:
    """Evaluate a state to determine if the configuration collides with an environment obstacle.

    Args:
        state (ob.SE2StateSpace): State to check.

    Returns:
        bool: True if state is valid, else false.
    """
    # TODO: implement obstacle avoidance here
    # note: `state` is of type `SE2StateInternal`, so we don't need to use the `()` operator.
    return state.getX() < 0.6<|MERGE_RESOLUTION|>--- conflicted
+++ resolved
@@ -13,13 +13,12 @@
 from ompl import geometric as og
 from ompl import util as ou
 from rclpy.impl.rcutils_logger import RcutilsLogger
-from local_pathfinding.path_objective import allocate_objective
+
+from local_pathfinding.objectives import get_sailing_objective
 
 if TYPE_CHECKING:
     from local_pathfinding.local_path import LocalPathState
 
-
-from local_pathfinding.objectives import get_sailing_objective
 
 if TYPE_CHECKING:
     from local_pathfinding.local_path import LocalPathState
@@ -31,25 +30,9 @@
 class OMPLPathState:
     def __init__(self, local_path_state: LocalPathState):
         # TODO: derive OMPLPathState attributes from local_path_state
-<<<<<<< HEAD
-        try:
-            self.headingDirection = local_path_state.heading
-            self.windDirection = local_path_state.wind_direction
-        except AttributeError:
-            self.headingDirection = 45
-            self.windDirection = 10
-
-        self.state_domain = (-0.6, 0.6)
-        self.state_range = (-0.6, 0.6)
-        self.start_state = (0, 0)
-=======
-        self.headingDirection = 45
-        self.windDirection = 10
-
         self.state_domain = (-1, 1)
         self.state_range = (-1, 1)
         self.start_state = (0.5, 0.4)
->>>>>>> 110a103c
         self.goal_state = (0.5, -0.4)
 
 
@@ -68,8 +51,6 @@
         max_runtime: float,
         local_path_state: LocalPathState,
     ):
-<<<<<<< HEAD
-=======
         """Initialize the OMPLPath Class. Attempt to solve for a path.
 
         Args:
@@ -77,7 +58,6 @@
             max_runtime (float): Maximum amount of time in seconds to look for a solution path.
             local_path_state (LocalPathState): State of Sailbot.
         """
->>>>>>> 110a103c
         self._logger = parent_logger.get_child(name="ompl_path")
         self.state = OMPLPathState(local_path_state)
         self._simple_setup = self._init_simple_setup()
@@ -111,21 +91,8 @@
         waypoints = [(state.getX(), state.getY()) for state in solution_path.getStates()]
         return waypoints
 
-<<<<<<< HEAD
-    def update_objectives(
-        self, space_information, simple_setup, heading_degrees, windDirectionDegrees
-    ):
-        return allocate_objective(
-            space_information, simple_setup, heading_degrees, windDirectionDegrees
-        )
-=======
     def update_objectives(self):
-        """Update the objectives on the basis of which the path is optimized.
-        Raises:
-            NotImplementedError: Method or function hasn't been implemented yet.
-        """
         raise NotImplementedError
->>>>>>> 110a103c
 
     def _init_simple_setup(self) -> og.SimpleSetup:
         """Initialize and configure the OMPL SimpleSetup object.
@@ -178,16 +145,8 @@
         space_information = simple_setup.getSpaceInformation()
 
         # set the optimization objective of the simple setup object
-<<<<<<< HEAD
-        objective = self.update_objectives(
-=======
         # TODO: implement and add optimization objective here
-
-        objective = get_sailing_objective(
->>>>>>> 110a103c
-            space_information, simple_setup, self.state.headingDirection, self.state.windDirection
-        )
-        simple_setup.setOptimizationObjective(objective)
+        # simple_setup.setOptimizationObjective(objective)
 
         # set the planner of the simple setup object
         # TODO: implement and add planner here
