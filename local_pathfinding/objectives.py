"""Our custom OMPL optimization objectives."""

import itertools
import math
from enum import Enum, auto

from custom_interfaces.msg import HelperLatLon
from ompl import base as ob

import local_pathfinding.coord_systems as cs

# Upwind downwind cost multipliers
UPWIND_MULTIPLIER = 3000.0
DOWNWIND_MULTIPLIER = 3000.0

# Upwind downwind constants
HIGHEST_UPWIND_ANGLE_RADIANS = math.radians(40.0)
LOWEST_DOWNWIND_ANGLE_RADIANS = math.radians(20.0)


class DistanceMethod(Enum):
    """Enumeration for distance objective methods"""

    EUCLIDEAN = auto()
    LATLON = auto()
    OMPL_PATH_LENGTH = auto()


class MinimumTurningMethod(Enum):
    """Enumeration for minimum turning objective methods"""

    GOAL_HEADING = auto()
    GOAL_PATH = auto()
    HEADING_PATH = auto()


class Objective(ob.StateCostIntegralObjective):
    """All of our optimization objectives inherit from this class.

    Notes:
    - This class inherits from the OMPL class StateCostIntegralObjective:
        https://ompl.kavrakilab.org/classompl_1_1base_1_1StateCostIntegralObjective.html
    - Camelcase is used for functions that override OMPL functions, as that is their convention.
    - Also computes the maximum motion cost for normalization purposes.

    Attributes:
        space_information (StateSpacePtr): Contains all the information about
            the space planning is done in.
        max_motion_cost (float): The maximum motion cost between any two states in the state space.
    """

    def __init__(self, space_information, num_samples: int):
        super().__init__(si=space_information, enableMotionCostInterpolation=True)
        self.space_information = space_information

        states = self.sample_states(num_samples)
        self.max_motion_cost = 1.0
        self.max_motion_cost = self.find_maximum_motion_cost(states)

    def motionCost(self, s1: ob.SE2StateSpace, s2: ob.SE2StateSpace) -> ob.Cost:
        raise NotImplementedError

    def find_maximum_motion_cost(self, states: list[ob.SE2StateSpace]) -> float:
        """Finds the maximum motion cost between any two states in `states`.

        Args:
            states (list[ob.SE2StateSpace]): OMPL states.

        Returns:
            float: Maximum motion cost.
        """
        return max(
            self.motionCost(s1, s2).value()
            for s1, s2 in itertools.combinations(iterable=states, r=2)
        )

    def sample_states(self, num_samples: int) -> list[ob.SE2StateSpace]:
        """Samples `num_samples` states from the state space.

        Args:
            num_samples (int): Number of states to sample.

        Returns:
            list[ob.SE2StateSpace]: OMPL states.
        """
        sampler = self.space_information.getStateSpace().allocDefaultStateSampler()

        sampled_states = []

        for _ in range(num_samples):
            state = self.space_information.getStateSpace().allocState()
            sampler.sampleUniform(state)
            sampled_states.append(state)

        return sampled_states


class DistanceObjective(Objective):
    """Generates a distance objective function

    Attributes:
        method (DistanceMethod): The method of the distance objective function
        ompl_path_objective (ob.PathLengthOptimizationObjective): The OMPL path length objective.
            Only defined if the method is OMPL path length.
        reference (HelperLatLon): The XY origin when converting from latlon to XY.
            Only defined if the method is latlon.
    """

    def __init__(
        self,
        space_information,
        method: DistanceMethod,
<<<<<<< HEAD
        reference: cs.LatLon = cs.LatLon(0, 0),
        num_samples: int = 100,
    ):
=======
        reference=HelperLatLon(latitude=0.0, longitude=0.0),
    ):
        super().__init__(space_information)
>>>>>>> dad65193
        self.method = method
        if self.method == DistanceMethod.OMPL_PATH_LENGTH:
            self.ompl_path_objective = ob.PathLengthOptimizationObjective(space_information)
        elif self.method == DistanceMethod.LATLON:
            self.reference = reference

        super().__init__(space_information, num_samples)

    def motionCost(self, s1: ob.SE2StateSpace, s2: ob.SE2StateSpace) -> ob.Cost:
        """Generates the distance between two points

        Args:
            s1 (SE2StateInternal): The starting point of the local start state
            s2 (SE2StateInternal): The ending point of the local goal state

        Returns:
            ob.Cost: The distance between two points object

        Raises:
            ValueError: If the distance method is not supported
        """
        s1_xy = cs.XY(s1.getX(), s1.getY())
        s2_xy = cs.XY(s2.getX(), s2.getY())
        if self.method == DistanceMethod.EUCLIDEAN:
            distance = DistanceObjective.get_euclidean_path_length_objective(s1_xy, s2_xy)
        elif self.method == DistanceMethod.LATLON:
            distance = DistanceObjective.get_latlon_path_length_objective(
                s1_xy, s2_xy, self.reference
            )
        elif self.method == DistanceMethod.OMPL_PATH_LENGTH:
            distance = self.ompl_path_objective.motionCost(s1, s2).value()
        else:
            raise ValueError(f"Method {self.method} not supported")

        normalized_distance = distance / self.max_motion_cost
        return ob.Cost(normalized_distance)

    @staticmethod
    def get_euclidean_path_length_objective(s1: cs.XY, s2: cs.XY) -> float:
        """Generates the euclidean distance between two points

        Args:
            s1 (cs.XY): The starting point of the local start state
            s2 (cs.XY): The ending point of the local goal state

        Returns:
            float: The euclidean distance between the two points
        """
        return math.hypot(s2.y - s1.y, s2.x - s1.x)

    @staticmethod
    def get_latlon_path_length_objective(s1: cs.XY, s2: cs.XY, reference: HelperLatLon) -> float:
        """Generates the "great circle" distance between two points

        I am assuming that we are using the lat and long coordinates in determining the distance
        between two points.

        Args:
            s1 (cs.XY): The starting point of the local start state
            s2 (cs.XY): The ending point of the local goal state

        Returns:
            float: The great circle distance between two points
        """
        latlon1 = cs.xy_to_latlon(reference, s1)
        latlon2 = cs.xy_to_latlon(reference, s2)

        _, _, distance_m = cs.GEODESIC.inv(
            latlon1.longitude, latlon1.latitude, latlon2.longitude, latlon2.latitude
        )

        return distance_m


class MinimumTurningObjective(Objective):
    """Generates a minimum turning objective function

    Attributes:
        goal (cs.XY): The goal position of the sailbot
        heading (float): The heading of the sailbot in radians (-pi, pi]
        method (MinimumTurningMethod): The method of the minimum turning objective function
    """

    def __init__(
        self,
        space_information,
        simple_setup,
        heading_degrees: float,
        method: MinimumTurningMethod,
        num_samples: int = 100,
    ):
        self.goal = cs.XY(
            simple_setup.getGoal().getState().getX(), simple_setup.getGoal().getState().getY()
        )
        assert -180 < heading_degrees <= 180
        self.heading = math.radians(heading_degrees)
        self.method = method

        super().__init__(space_information, num_samples)

    def motionCost(self, s1: ob.SE2StateSpace, s2: ob.SE2StateSpace) -> ob.Cost:
        """Generates the turning cost between s1, s2, heading or the goal position

        Args:
            s1 (SE2StateInternal): The starting point of the local start state
            s2 (SE2StateInternal): The ending point of the local goal state

        Returns:
            ob.Cost: The minimum turning angle in degrees

        Raises:
            ValueError: If the minimum turning method is not supported
        """
        s1_xy = cs.XY(s1.getX(), s1.getY())
        s2_xy = cs.XY(s2.getX(), s2.getY())
        if self.method == MinimumTurningMethod.GOAL_HEADING:
            angle = self.goal_heading_turn_cost(s1_xy, self.goal, self.heading)
        elif self.method == MinimumTurningMethod.GOAL_PATH:
            angle = self.goal_path_turn_cost(s1_xy, s2_xy, self.goal)
        elif self.method == MinimumTurningMethod.HEADING_PATH:
            angle = self.heading_path_turn_cost(s1_xy, s2_xy, self.heading)
        else:
            raise ValueError(f"Method {self.method} not supported")

        normalized_angle = angle / self.max_motion_cost
        return ob.Cost(normalized_angle)

    @staticmethod
    def goal_heading_turn_cost(s1: cs.XY, goal: cs.XY, heading: float) -> float:
        """Determine the smallest turn angle between s1-goal and heading

        Args:
            s1 (cs.XY): The starting point of the local start state
            goal (cs.XY): The goal position of the sailbot
            heading (float): The heading of the sailbot in radians (-pi, pi]

        Returns:
            float: the turning angle from s2 to s1 in degrees
        """
        # Calculate the true bearing of the goal from s1
        global_goal_direction = math.atan2(goal.x - s1.x, goal.y - s1.y)

        return MinimumTurningObjective.min_turn_angle(global_goal_direction, heading)

    @staticmethod
    def goal_path_turn_cost(s1: cs.XY, s2: cs.XY, goal: cs.XY) -> float:
        """Determine the smallest turn angle between s1-s2 and s1-goal

        Args:
            s1 (cs.XY): The starting point of the local start state
            s2 (cs.XY): The ending point of the local goal state
            goal (cs.XY): The goal position of the sailbot

        Returns:
            float: the turning angle from s2 to s1 in degrees
        """
        # Calculate the true bearing of s2 from s1
        path_direction = math.atan2(s2.x - s1.x, s2.y - s1.y)

        # Calculate the true bearing of the goal from s1
        global_goal_direction = math.atan2(goal.x - s1.x, goal.y - s1.y)

        return MinimumTurningObjective.min_turn_angle(global_goal_direction, path_direction)

    @staticmethod
    def heading_path_turn_cost(s1: cs.XY, s2: cs.XY, heading: float) -> float:
        """Generates the turning cost between s1-s2 and heading of the sailbot

        Args:
            s1 (cs.XY): The starting point of the local start state
            s2 (cs.XY): The ending point of the local goal state
            heading (float): The heading of the sailbot in radians (-pi, pi]

        Returns:
            float: The minimum turning angle between s1-s2 and heading in degrees
        """
        # Calculate the true bearing of s2 from s1
        path_direction = math.atan2(s2.x - s1.x, s2.y - s1.y)

        return MinimumTurningObjective.min_turn_angle(path_direction, heading)

    @staticmethod
    def min_turn_angle(angle1: float, angle2: float) -> float:
        """Calculates the minimum turning angle between two angles

        Args:
            angle1 (float): The first angle in radians
            angle2 (float): The second angle in radians
                Must be bounded within 2pi radians of `angle1`

        Returns:
            float: The minimum turning angle between the two angles in degrees
        """
        # Calculate the uncorrected turn size [0, 2pi]
        turn_size_bias = math.fabs(angle1 - angle2)

        # Correct the angle in between [0, pi]
        if turn_size_bias > math.pi:
            turn_size_unbias = 2 * math.pi - turn_size_bias
        else:
            turn_size_unbias = turn_size_bias

        return math.degrees(math.fabs(turn_size_unbias))


class WindObjective(Objective):
    """Generates a wind objective function

    Attributes:
        wind_direction (float): The direction of the wind in radians (-pi, pi]
    """

    def __init__(
        self,
        space_information,
        wind_direction_degrees: float,
        num_samples: int = 100,
    ):
        assert -180 < wind_direction_degrees <= 180
        self.wind_direction = math.radians(wind_direction_degrees)

        super().__init__(space_information, num_samples)

    def motionCost(self, s1: ob.SE2StateSpace, s2: ob.SE2StateSpace) -> ob.Cost:
        """Generates the cost associated with the upwind and downwind directions of the boat in
        relation to the wind.

        Args:
            s1 (SE2StateInternal): The starting point of the local start state
            s2 (SE2StateInternal): The ending point of the local goal state

        Returns:
            ob.Cost: The cost of going upwind or downwind normalized by max_motionCost
        """
        s1_xy = cs.XY(s1.getX(), s1.getY())
        s2_xy = cs.XY(s2.getX(), s2.getY())
        wind_cost = WindObjective.wind_direction_cost(s1_xy, s2_xy, self.wind_direction)

        normalized_wind_cost = wind_cost / self.max_motion_cost
        return ob.Cost(normalized_wind_cost)

    @staticmethod
    def wind_direction_cost(s1: cs.XY, s2: cs.XY, wind_direction: float) -> float:
        """Punishes the boat for going up/downwind.

        Args:
            s1 (cs.XY): The starting point of the local start state
            s2 (cs.XY): The ending point of the local goal state
            wind_direction (float): The direction of the wind in radians (-pi, pi]

        Returns:
            float: The cost of going upwind or downwind
        """
        distance = math.hypot(s2.y - s1.y, s2.x - s1.x)
        boat_direction_radians = math.atan2(s2.x - s1.x, s2.y - s1.y)
        assert -math.pi <= boat_direction_radians <= math.pi

        if WindObjective.is_upwind(wind_direction, boat_direction_radians):
            return UPWIND_MULTIPLIER * distance
        elif WindObjective.is_downwind(wind_direction, boat_direction_radians):
            return DOWNWIND_MULTIPLIER * distance
        else:
            return 0.0

    @staticmethod
    def is_upwind(wind_direction: float, boat_direction: float) -> bool:
        """Determines whether the boat is upwind or not and its associated cost

        Args:
            wind_direction (float): The true wind direction (radians). (-pi, pi]
            boat_direction (float): The direction of the boat (radians). [-pi, pi]

        Returns:
            bool: The cost associated with the upwind direction
        """
        theta_min = wind_direction - HIGHEST_UPWIND_ANGLE_RADIANS
        theta_max = wind_direction + HIGHEST_UPWIND_ANGLE_RADIANS

        return WindObjective.is_angle_between(theta_min, boat_direction, theta_max)

    @staticmethod
    def is_downwind(wind_direction: float, boat_direction: float) -> bool:
        """Generates the cost associated with the downwind direction

        Args:
            wind_direction (float): The true wind direction (radians). (-pi, pi]
            boat_direction_radians (float)): The direction of the boat (radians). [-pi, pi]

        Returns:
            bool: The cost associated with the downwind direction
        """
        downwind_wind_direction = (wind_direction + math.pi) % (2 * math.pi)

        theta_min = downwind_wind_direction - LOWEST_DOWNWIND_ANGLE_RADIANS

        theta_max = downwind_wind_direction + LOWEST_DOWNWIND_ANGLE_RADIANS

        return WindObjective.is_angle_between(theta_min, boat_direction, theta_max)

    @staticmethod
    def is_angle_between(first_angle: float, middle_angle: float, second_angle: float) -> bool:
        """Determines whether an angle is between two other angles

        Args:
            first_angle (float): The first bounding angle in radians
            middle_angle (float): The angle in question in radians
            second_angle (float): The second bounding angle in radians

        Returns:
            bool: True when `middle_angle` is not in the reflex angle of
                `first_angle` and `second_angle`, false otherwise.
        """
        # Bound the angles to [0, 2pi)
        first_angle = first_angle % (2 * math.pi)
        middle_angle = middle_angle % (2 * math.pi)
        second_angle = second_angle % (2 * math.pi)

        if first_angle <= second_angle:
            if second_angle - math.pi == first_angle:
                # Assume all angles are between first and second
                return middle_angle != first_angle and middle_angle != second_angle
            elif second_angle - math.pi < first_angle:
                return middle_angle > first_angle and middle_angle < second_angle
            else:
                return middle_angle < first_angle or middle_angle > second_angle
        else:
            return WindObjective.is_angle_between(second_angle, middle_angle, first_angle)


def get_sailing_objective(
    space_information, simple_setup, heading_degrees: float, wind_direction_degrees: float
) -> ob.OptimizationObjective:
    objective = ob.MultiOptimizationObjective(si=space_information)
    objective_1 = DistanceObjective(
        space_information=space_information, method=DistanceMethod.LATLON, num_samples=100
    )
    objective_2 = MinimumTurningObjective(
        space_information,
        simple_setup,
        heading_degrees,
        MinimumTurningMethod.GOAL_HEADING,
        num_samples=100,
    )
    objective_3 = WindObjective(space_information, wind_direction_degrees, num_samples=100)
    objective.addObjective(objective=objective_1, weight=0.33)
    objective.addObjective(objective=objective_2, weight=0.33)
    objective.addObjective(objective=objective_3, weight=0.34)
    return objective<|MERGE_RESOLUTION|>--- conflicted
+++ resolved
@@ -110,15 +110,9 @@
         self,
         space_information,
         method: DistanceMethod,
-<<<<<<< HEAD
-        reference: cs.LatLon = cs.LatLon(0, 0),
+        reference=HelperLatLon(latitude=0.0, longitude=0.0),
         num_samples: int = 100,
     ):
-=======
-        reference=HelperLatLon(latitude=0.0, longitude=0.0),
-    ):
-        super().__init__(space_information)
->>>>>>> dad65193
         self.method = method
         if self.method == DistanceMethod.OMPL_PATH_LENGTH:
             self.ompl_path_objective = ob.PathLengthOptimizationObjective(space_information)
