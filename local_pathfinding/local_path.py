--- conflicted
+++ resolved
@@ -26,7 +26,6 @@
         global_path: GlobalPath,
         filtered_wind_sensor: WindSensor,
     ):
-<<<<<<< HEAD
         """Initializes the local path state.
 
         Args:
@@ -35,14 +34,6 @@
             `global_path` (GlobalPath): Data from the Globalpath server.
             `filtered_wind_sensor` (WindSensor): Data from the windsensors.
         """
-        if gps:  # TODO: remove when mocks can be run
-            self.position = gps.lat_lon
-            self.speed = gps.speed
-            self.heading = gps.heading
-            self.ais_ships = ais_ships
-            self.global_path = global_path
-            self.wind_speed = filtered_wind_sensor.speed
-=======
         if gps:  # TODO: remove when mock can be run
             self.position = (gps.lat_lon.latitude, gps.lat_lon.longitude)
             self.speed = gps.speed.speed_kmph
@@ -58,7 +49,6 @@
 
         if filtered_wind_sensor:  # TODO: remove when mock can be run
             self.wind_speed = filtered_wind_sensor.speed.speed_kmph
->>>>>>> 42ad0918
             self.wind_direction = filtered_wind_sensor.direction_degrees
 
 
