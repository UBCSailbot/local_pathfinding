import math

import pytest

import local_pathfinding.coord_systems as coord_systems
from local_pathfinding.coord_systems import XY, LatLon


@pytest.mark.parametrize(
    "cartesian,true_bearing",
    [
        (0.0, 90.0),
        (90.0, 0.0),
        (180.0, 270.0),
        (270.0, 180.0),
    ],
)
def test_cartesian_to_true_bearing(cartesian: float, true_bearing: float):
    assert coord_systems.cartesian_to_true_bearing(cartesian) == pytest.approx(
        true_bearing
    ), "incorrect angle conversion"


@pytest.mark.parametrize(
    "ref_lat,ref_lon,true_bearing_deg,dist_km",
    [
        (30.0, -123.0, 0.00, 30.0),
        (30.0, -123.0, 45.0, 30.0),
        (30.0, -123.0, 90.0, 30.0),
        (60.0, -123.0, 0.00, 30.0),
        (60.0, -123.0, 45.0, 30.0),
        (60.0, -123.0, 90.0, 30.0),
    ],
)
def test_latlon_to_xy(ref_lat: float, ref_lon: float, true_bearing_deg: float, dist_km: float):
    # create inputs
    reference = LatLon(latitude=ref_lat, longitude=ref_lon)
    lon, lat, _ = coord_systems.GEODESIC.fwd(
        lons=ref_lon, lats=ref_lat, az=true_bearing_deg, dist=dist_km * 1000
    )
    latlon = LatLon(latitude=lat, longitude=lon)

    # create expected output
    true_bearing = math.radians(true_bearing_deg)
    xy = XY(
        x=dist_km * math.sin(true_bearing),
        y=dist_km * math.cos(true_bearing),
    )

    assert coord_systems.latlon_to_xy(reference, latlon) == pytest.approx(
        xy
    ), "incorrect coordinate conversion"


@pytest.mark.parametrize(
<<<<<<< HEAD
    "ref_lat,ref_lon,true_bearing_deg,dist_km",
    [
        (30.0, -123.0, 0.00, 30.0),
        (30.0, -123.0, 45.0, 30.0),
        (30.0, -123.0, 90.0, 30.0),
        (60.0, -123.0, 0.00, 30.0),
        (60.0, -123.0, 45.0, 30.0),
        (60.0, -123.0, 90.0, 30.0),
        (60.0, -123.0, -120.0, 30.0),
    ],
)
def test_xy_to_latlon(ref_lat: float, ref_lon: float, true_bearing_deg: float, dist_km: float):
    # create inputs
    true_bearing = math.radians(true_bearing_deg)
    xy = XY(
        x=dist_km * math.sin(true_bearing),
        y=dist_km * math.cos(true_bearing),
    )

    # create expected output
    reference = LatLon(latitude=ref_lat, longitude=ref_lon)
    lon, lat, _ = coord_systems.GEODESIC.fwd(
        lons=ref_lon, lats=ref_lat, az=true_bearing_deg, dist=dist_km * 1000
    )
    latlon = LatLon(latitude=lat, longitude=lon)

    assert coord_systems.xy_to_latlon(reference, xy) == pytest.approx(
        latlon
    ), "incorrect coordinate conversion"
=======
    "meters,km",
    [(0.0, 0.0), (30, 0.03), (500, 0.5), (-30.5, -0.0305), (-0.0, 0.0)],
)
def test_meters_to_km(meters: float, km: float):
    assert coord_systems.meters_to_km(meters) == pytest.approx(km), "incorrect distance conversion"
>>>>>>> 54b286f7
<|MERGE_RESOLUTION|>--- conflicted
+++ resolved
@@ -53,7 +53,6 @@
 
 
 @pytest.mark.parametrize(
-<<<<<<< HEAD
     "ref_lat,ref_lon,true_bearing_deg,dist_km",
     [
         (30.0, -123.0, 0.00, 30.0),
@@ -83,10 +82,11 @@
     assert coord_systems.xy_to_latlon(reference, xy) == pytest.approx(
         latlon
     ), "incorrect coordinate conversion"
-=======
+
+
+@pytest.mark.parametrize(
     "meters,km",
     [(0.0, 0.0), (30, 0.03), (500, 0.5), (-30.5, -0.0305), (-0.0, 0.0)],
 )
 def test_meters_to_km(meters: float, km: float):
     assert coord_systems.meters_to_km(meters) == pytest.approx(km), "incorrect distance conversion"
->>>>>>> 54b286f7
