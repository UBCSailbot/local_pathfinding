import itertools
import math

import pytest
<<<<<<< HEAD
from ompl import base as ob
=======
from custom_interfaces.msg import HelperLatLon
>>>>>>> dad65193
from rclpy.impl.rcutils_logger import RcutilsLogger

import local_pathfinding.coord_systems as coord_systems
import local_pathfinding.objectives as objectives
import local_pathfinding.ompl_path as ompl_path

# Upwind downwind cost multipliers
UPWIND_MULTIPLIER = 3000.0
DOWNWIND_MULTIPLIER = 3000.0


PATH = ompl_path.OMPLPath(
    parent_logger=RcutilsLogger(),
    max_runtime=1,
    local_path_state=None,  # type: ignore[arg-type] # None is placeholder
)


@pytest.mark.parametrize(
    "method,max_motion_cost",
    [
        (objectives.DistanceMethod.EUCLIDEAN, 2.5),
        (objectives.DistanceMethod.LATLON, 2700),
        (objectives.DistanceMethod.OMPL_PATH_LENGTH, 4.0),
    ],
)
def test_distance_objective(method: objectives.DistanceMethod, max_motion_cost: float):
    distance_objective = objectives.DistanceObjective(
        PATH._simple_setup.getSpaceInformation(),
        method,
    )

    # test sample_states()
    num_samples = 3
    sampled_states = distance_objective.sample_states(num_samples)
    assert len(sampled_states) == num_samples
    # for state in sampled_states:
    #     assert ompl_path.is_state_valid(state)

    # test find_maximum_motion_cost()
    # implicitly
    assert distance_objective.max_motion_cost == pytest.approx(max_motion_cost, rel=1e0)
    # explicitly for the easiest method to set up
    # don't need to test for all methods since they each have their own tests
    if method == objectives.DistanceMethod.OMPL_PATH_LENGTH:
        states = []
        space = PATH._simple_setup.getStateSpace()
        for xy in [(-0.5, 0.4), (0.1, 0.2), (0.3, -0.6)]:
            state = ob.State(space)
            state().setXY(*xy)
            states.append(state)
        max_cost = max(
            distance_objective.ompl_path_objective.motionCost(s1(), s2()).value()
            for s1, s2 in itertools.combinations(iterable=states, r=2)
        )
        assert distance_objective.find_maximum_motion_cost([s() for s in states]) == pytest.approx(
            max_cost / distance_objective.max_motion_cost
        )

    # test if the motionCost() is normalized between 0 and 1 for 10 random samples
    states = distance_objective.sample_states(10)
    for s1, s2 in itertools.combinations(iterable=states, r=2):
        assert 0 <= distance_objective.motionCost(s1, s2).value() < 1


@pytest.mark.parametrize(
    "method,heading_degrees,max_motion_cost",
    [
        (objectives.MinimumTurningMethod.GOAL_HEADING, 60.0, 174.862),
        (objectives.MinimumTurningMethod.GOAL_PATH, 60.0, 179.340),
        (objectives.MinimumTurningMethod.HEADING_PATH, 60.0, 179.962),
    ],
)
def test_minimumturning_objective(
    method: objectives.MinimumTurningMethod, heading_degrees: float, max_motion_cost: float
):
    minimumturning_objective = objectives.MinimumTurningObjective(
        PATH._simple_setup.getSpaceInformation(),
        PATH._simple_setup,
        heading_degrees,
        method,
    )

    # test sample_states()
    num_samples = 3
    sampled_states = minimumturning_objective.sample_states(num_samples)
    assert len(sampled_states) == num_samples
    # for state in sampled_states:
    #     assert ompl_path.is_state_valid(state)

    assert minimumturning_objective.max_motion_cost == pytest.approx(max_motion_cost, rel=1e0)

    # test if the motionCost() is normalized between 0 and 1 for 10 random samples
    states = minimumturning_objective.sample_states(10)
    for s1, s2 in itertools.combinations(iterable=states, r=2):
        assert 0 <= minimumturning_objective.motionCost(s1, s2).value() < 1


@pytest.mark.parametrize(
    "wind_direction_deg,max_motion_cost",
    [
        (60.0, 7593.768),
        (45.0, 7763.842),
        (0.0, 7579.767),
    ],
)
def test_wind_objective(wind_direction_deg: float, max_motion_cost: float):
    wind_objective = objectives.WindObjective(
        PATH._simple_setup.getSpaceInformation(), wind_direction_deg
    )

    # test sample_states()
    num_samples = 3
    sampled_states = wind_objective.sample_states(num_samples)
    assert len(sampled_states) == num_samples
    # for state in sampled_states:
    #     assert ompl_path.is_state_valid(state)

    assert wind_objective.max_motion_cost == pytest.approx(max_motion_cost, rel=1e0)

    # test if the motionCost() is normalized between 0 and 1 for 10 random samples
    states = wind_objective.sample_states(10)
    for s1, s2 in itertools.combinations(iterable=states, r=2):
        assert 0 <= wind_objective.motionCost(s1, s2).value() < 1


@pytest.mark.parametrize(
    "cs1,cs2,expected",
    [
        ((0, 0), (0, 0), 0),
        ((0.5, 0.5), (0.1, 0.2), 0.5),
    ],
)
def test_get_euclidean_path_length_objective(cs1: tuple, cs2: tuple, expected: float):
    s1 = coord_systems.XY(*cs1)
    s2 = coord_systems.XY(*cs2)
    assert objectives.DistanceObjective.get_euclidean_path_length_objective(s1, s2) == expected


@pytest.mark.parametrize(
    "rf, cs1,cs2",
    [
        ((10.0, 10.0), (0.0, 0.0), (0.0, 0.0)),
        ((13.206724, 29.829011), (13.208724, 29.827011), (13.216724, 29.839011)),
        ((0.0, 0.0), (0.0, 0.1), (0.0, -0.1)),
        ((0.0, 0.0), (0.1, 0.0), (-0.1, 0.0)),
        ((0.0, 0.0), (0.1, 0.1), (-0.1, -0.1)),
    ],
)
def test_get_latlon_path_length_objective(rf: tuple, cs1: tuple, cs2: tuple):
    reference = HelperLatLon(latitude=rf[0], longitude=rf[1])
    s1 = HelperLatLon(latitude=cs1[0], longitude=cs1[1])
    s2 = HelperLatLon(latitude=cs2[0], longitude=cs2[1])
    ls1 = coord_systems.latlon_to_xy(reference, s1)
    ls2 = coord_systems.latlon_to_xy(reference, s2)
    _, _, distance_m = coord_systems.GEODESIC.inv(
        lats1=s1.latitude,
        lons1=s1.longitude,
        lats2=s2.latitude,
        lons2=s2.longitude,
    )

    assert objectives.DistanceObjective.get_latlon_path_length_objective(
        ls1,
        ls2,
        reference,
    ) == pytest.approx(distance_m)


@pytest.mark.parametrize(
    "method",
    [
        objectives.MinimumTurningMethod.GOAL_HEADING,
        objectives.MinimumTurningMethod.GOAL_PATH,
        objectives.MinimumTurningMethod.HEADING_PATH,
    ],
)
def test_minimum_turning_objective(method: objectives.MinimumTurningMethod):
    minimum_turning_objective = objectives.MinimumTurningObjective(
        PATH._simple_setup.getSpaceInformation(),
        PATH._simple_setup,
        PATH.state.heading_direction,
        method,
    )
    assert minimum_turning_objective is not None


@pytest.mark.parametrize(
    "cs1,sf,heading_degrees,expected",
    [
        ((0, 0), (0, 0), 0, 0),
        ((-1, -1), (0.1, 0.2), 45, 2.490),
    ],
)
def test_goal_heading_turn_cost(cs1: tuple, sf: tuple, heading_degrees: float, expected: float):
    s1 = coord_systems.XY(*cs1)
    goal = coord_systems.XY(*sf)
    heading = math.radians(heading_degrees)
    assert objectives.MinimumTurningObjective.goal_heading_turn_cost(
        s1, goal, heading
    ) == pytest.approx(expected, abs=1e-3)


@pytest.mark.parametrize(
    "cs1,cs2,sf,expected",
    [
        ((0, 0), (0, 0), (0, 0), 0),
        ((-1, -1), (2, 1), (0.1, 0.2), 13.799),
    ],
)
def test_goal_path_turn_cost(cs1: tuple, cs2: tuple, sf: tuple, expected: float):
    s1 = coord_systems.XY(*cs1)
    s2 = coord_systems.XY(*cs2)
    goal = coord_systems.XY(*sf)

    assert objectives.MinimumTurningObjective.goal_path_turn_cost(s1, s2, goal) == pytest.approx(
        expected, abs=1e-3
    )


@pytest.mark.parametrize(
    "cs1,cs2,heading_degrees,expected",
    [
        ((0, 0), (0, 0), 0.0, 0),
        ((-1, -1), (2, 1), 45.0, 11.310),
    ],
)
def test_heading_path_turn_cost(cs1: tuple, cs2: tuple, heading_degrees: float, expected: float):
    s1 = coord_systems.XY(*cs1)
    s2 = coord_systems.XY(*cs2)
    heading = math.radians(heading_degrees)

    assert objectives.MinimumTurningObjective.heading_path_turn_cost(
        s1, s2, heading
    ) == pytest.approx(expected, abs=1e-3)


@pytest.mark.parametrize(
    "cs1,cs2,wind_direction_deg,expected",
    [
        ((0, 0), (0, 0), 0.0, 0 * UPWIND_MULTIPLIER),
        ((-1, -1), (2, 1), 45.0, 3.605551275 * UPWIND_MULTIPLIER),
    ],
)
def test_wind_direction_cost(cs1: tuple, cs2: tuple, wind_direction_deg: float, expected: float):
    s1 = coord_systems.XY(*cs1)
    s2 = coord_systems.XY(*cs2)
    wind_direction = math.radians(wind_direction_deg)
    assert objectives.WindObjective.wind_direction_cost(s1, s2, wind_direction) == pytest.approx(
        expected, abs=1e-3
    )


@pytest.mark.parametrize(
    "wind_direction_deg,heading_deg,expected",
    [
        (0, 0.0, True),
        (0.0, 45.0, False),
    ],
)
def test_is_upwind(wind_direction_deg: float, heading_deg: float, expected: float):
    wind_direction = math.radians(wind_direction_deg)
    heading = math.radians(heading_deg)

    assert objectives.WindObjective.is_upwind(wind_direction, heading) == expected


@pytest.mark.parametrize(
    "wind_direction_deg,heading_deg,expected",
    [
        (0.0, 0.0, False),
        (25.0, 46.0, False),
        (0, 180, True),
        (225, 45, True),
    ],
)
def test_is_downwind(wind_direction_deg: float, heading_deg: float, expected: float):
    wind_direction = math.radians(wind_direction_deg)
    heading = math.radians(heading_deg)

    assert objectives.WindObjective.is_downwind(wind_direction, heading) == expected


""" Tests for is_angle_between() """


@pytest.mark.parametrize(
    "afir,amid,asec,expected",
    [
        (0, 1, 2, 1),
        (0, 20, 360, 0),
        (-20, 10, 40, 1),
        (0, 30, 60, 1),
        (-170, -130, -90, 1),
        (-170, -130, 100, 0),
        (400, 410, 420, 1),
        (400, 420, 410, 0),
        (370, 0, -370, 1),
        (370, 15, -370, 0),
        (-90, 270, 450, 0),
    ],
)
def test_angle_between(afir: float, amid: float, asec: float, expected: float):
    """Checks different situations such as boundary conditions.
    For example, what happens when par1 == par2 == par3?
    In addition, what happens if we change the order of the parameters
    """

    assert (
        objectives.WindObjective.is_angle_between(
            math.radians(afir), math.radians(amid), math.radians(asec)
        )
        == expected
    )<|MERGE_RESOLUTION|>--- conflicted
+++ resolved
@@ -2,11 +2,8 @@
 import math
 
 import pytest
-<<<<<<< HEAD
+from custom_interfaces.msg import HelperLatLon
 from ompl import base as ob
-=======
-from custom_interfaces.msg import HelperLatLon
->>>>>>> dad65193
 from rclpy.impl.rcutils_logger import RcutilsLogger
 
 import local_pathfinding.coord_systems as coord_systems
