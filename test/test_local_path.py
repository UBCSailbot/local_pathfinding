--- conflicted
+++ resolved
@@ -13,21 +13,5 @@
         global_path=Path(),
         filtered_wind_sensor=WindSensor(),
     )
-<<<<<<< HEAD
-    assert PATH.waypoints is not None, 'waypoints is not initialized'
-    assert len(PATH.waypoints) > 1, 'waypoints length <= 1'
-
-def test_basic_distance():
-    PATH.update_if_needed(
-        gps=GPS(),
-        ais_ships=AISShips(),
-        global_path=GlobalPath(),
-        filtered_wind_sensor=WindSensor(),
-    )
-
-    assert PATH.waypoints is not None, 'waypoints is not initialized'
-    assert len(PATH.waypoints) > 1, 'waypoints length <= 1'
-=======
     assert PATH.waypoints is not None, "waypoints is not initialized"
-    assert len(PATH.waypoints) > 1, "waypoints length <= 1"
->>>>>>> 110a103c
+    assert len(PATH.waypoints) > 1, "waypoints length <= 1"